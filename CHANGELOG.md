--- conflicted
+++ resolved
@@ -4,12 +4,8 @@
 
 - Move all content of `__init__.py` files to sub-modules.
 - Add `Trainer` class to replace `operator.fit` method.
-<<<<<<< HEAD
+- Implement `BelNet`.
 - Add `Sampler`, `BoxSampler`, and `UniformBoxSampler` classes.
-
-=======
-- Implement `BelNet`.
->>>>>>> ae3a6026
 
 ## 0.0.0 (2024-02-22)
 
