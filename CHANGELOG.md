--- conflicted
+++ resolved
@@ -10,9 +10,6 @@
   Therefore, `Trainer.fit` expects an `OperatorDataset` now.
 - A `Criterion` now enables stopping the training loop.
 - The `plotting` module has been removed.
-<<<<<<< HEAD
-- Add `FourierLayer` implementation.
-=======
 - Add `timeseries.ipynb` example.
 - Add `Function`, `FunctionSet`, and `FunctionOperatorDataset` classes.
 - Add `function.ipynb` example.
@@ -24,7 +21,7 @@
 - Change `torch` dependency from "==2.1.0" to ">=2.1.0,<3.0.0".
 - Change `dataptation` dependency from "==3.1" to ">=3.1,<4.0".
 - Change `optuna` dependency from "3.5.0" to ">=3.5.0,<4.0.0".
->>>>>>> a3f367ed
+- Add `FourierLayer` implementation.
 
 ## 0.0.0 (2024-02-22)
 
